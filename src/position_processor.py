--- conflicted
+++ resolved
@@ -82,13 +82,9 @@
             processes.pop(key)
 
 
-<<<<<<< HEAD
-def map_positions_to_contestants(traccar: Traccar, positions: List) -> Dict[Contestant, List[Dict]]:
-=======
 def map_positions_to_contestants(
         traccar: Traccar, positions: List
 ) -> Dict[Contestant, List[Dict]]:
->>>>>>> 87c51c5b
     if len(positions) == 0:
         return {}
     # logger.info("Received {} positions".format(len(positions)))
@@ -113,13 +109,9 @@
         if (now - device_time).total_seconds() > 30:
             # Only check the cache if the position is old
             last_seen = cache.get(last_seen_key)
-<<<<<<< HEAD
-            if last_seen == device_time or device_time < now - datetime.timedelta(hours=14):
-=======
             if last_seen == device_time or device_time < now - datetime.timedelta(
                     hours=14
             ):
->>>>>>> 87c51c5b
                 # If we have seen it or it is really old, ignore it
                 logger.info(f"Received repeated position, disregarding: {device_name} {device_time}")
                 continue
@@ -199,16 +191,10 @@
                 connection.connect()
         now = datetime.datetime.now(datetime.timezone.utc)
         if (
-<<<<<<< HEAD
-            global_tracking_name is not None
-            and not is_simulator
-            and now < device_time + datetime.timedelta(seconds=PURGE_GLOBAL_MAP_INTERVAL)
-=======
                 global_tracking_name is not None
                 and not is_simulator
                 and now
                 < device_time + datetime.timedelta(seconds=PURGE_GLOBAL_MAP_INTERVAL)
->>>>>>> 87c51c5b
         ):
             websocket_facade.transmit_global_position_data(
                 global_tracking_name,
