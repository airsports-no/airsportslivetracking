--- conflicted
+++ resolved
@@ -79,13 +79,8 @@
         contestant = Contestant.objects.first()
         self.assertTrue(contestant.adaptive_start)
         self.assertEqual(datetime.datetime(2021, 5, 13, 8, 0, tzinfo=datetime.timezone.utc), contestant.takeoff_time)
-<<<<<<< HEAD
-        self.assertEqual(datetime.datetime(2021, 5, 13, 10, 19, 52, tzinfo=datetime.timezone.utc).timetuple(),
-                         contestant.finished_by_time.timetuple())
-=======
         self.assertEqual(datetime.datetime(2021, 5, 13, 11, 19, 52, tzinfo=datetime.timezone.utc),
                          contestant.finished_by_time)
->>>>>>> afa11b45
 
     def test_self_management_signup_without_permissions(self, p):
         remove_perm("add_contest", self.user_owner, self.contest)
