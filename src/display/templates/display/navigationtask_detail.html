--- conflicted
+++ resolved
@@ -149,11 +149,7 @@
                                 {% endif %}
                                 <div class="dropdown-divider"></div>
                                 <a class="dropdown-item"
-<<<<<<< HEAD
-                                        href="{% url 'contestant_delete' contestant.pk %}">Delete
-=======
                                    href="{% url 'contestant_delete' contestant.pk %}">Delete
->>>>>>> 87c51c5b
                                 </a>
                             {% endif %}
                         </div>
