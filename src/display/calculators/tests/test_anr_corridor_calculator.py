--- conflicted
+++ resolved
@@ -113,23 +113,7 @@
         contestant_track = ContestantTrack.objects.get(contestant=self.contestant)
         strings = [item.string for item in self.contestant.scorelogentry_set.all()]
         pprint(strings)
-<<<<<<< HEAD
-        a = [
-            "Takeoff: 0.0 points missing takeoff gate\nplanned: 20:30:00\nactual: --",
-            "SP: 200.0 points passing gate (-367 s)\nplanned: 20:37:00\nactual: 20:30:53",
-            "SP: 50.0 points outside corridor (40 s) (capped)",
-            "SP: 0 points entering corridor",
-            "Waypoint 1: 0 points passing gate (no time check) (-407 s)\nplanned: 20:39:00\nactual: 20:32:13",
-            "Waypoint 1: 50.0 points outside corridor (115 s) (capped)",
-            "Waypoint 1: 200.0 points backtracking",
-            "Waypoint 1: 0 points entering corridor",
-            "Waypoint 1: 0.0 points outside corridor (157 s) (capped)",
-            'Waypoint 2: 50.0 points outside corridor (-1 s) (capped)',
-            "FP: 200.0 points passing gate (-779 s)\nplanned: 20:48:10\nactual: 20:35:11",
-            "Landing: 0.0 points missing landing gate\nplanned: 22:29:00\nactual: --",
-        ]
-=======
-        a = ['Takeoff: 0.0 points missing gate\nplanned: 20:30:00\nactual: --',
+        a = ['Takeoff: 0.0 points missing takeoff gate\nplanned: 20:30:00\nactual: --',
              'SP: 200.0 points passing gate (-367 s)\nplanned: 20:37:00\nactual: 20:30:53',
              'SP: 50.0 points outside corridor (40 s) (capped)',
              'SP: 0 points entering corridor',
@@ -140,8 +124,7 @@
              'Waypoint 1: 0.0 points outside corridor (157 s) (capped)',
              'FP: 30.0 points outside corridor (10 s)',
              'FP: 200.0 points passing gate (-780 s)\nplanned: 20:48:10\nactual: 20:35:11',
-             'Landing: 0.0 points missing gate\nplanned: 22:29:00\nactual: --']
->>>>>>> afa11b45
+             'Landing: 0.0 points missing landing gate\nplanned: 22:29:00\nactual: --']
 
         self.assertListEqual(a, strings)
         self.assertEqual(730, contestant_track.score)
@@ -263,11 +246,7 @@
             "Waypoint 2: 0 points passing gate (no time check) (-168 s)\nplanned: 14:22:34\nactual: 14:19:46",
             "Waypoint 3: 0 points passing gate (no time check) (-221 s)\nplanned: 14:24:32\nactual: 14:20:51",
             "FP: 200.0 points passing gate (-320 s)\nplanned: 14:28:10\nactual: 14:22:51",
-<<<<<<< HEAD
             "Landing: 0.0 points missing landing gate\nplanned: 15:04:30\nactual: --",
-=======
-            "Landing: 0.0 points missing gate\nplanned: 15:04:30\nactual: --",
->>>>>>> afa11b45
         ]
         self.assertListEqual(expected, strings)
         self.assertEqual(209, contestant_track.score)
